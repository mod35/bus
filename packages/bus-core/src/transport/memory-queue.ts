--- conflicted
+++ resolved
@@ -1,23 +1,10 @@
 import { Transport } from './transport'
 import { Event, Command, Message, MessageAttributes } from '@node-ts/bus-messages'
 import { TransportMessage } from './transport-message'
-<<<<<<< HEAD
 import { handlerRegistry } from '../handler'
 import { getLogger } from '../util'
-=======
-import { LOGGER_SYMBOLS, Logger } from '@node-ts/logger-core'
-import { HandlerRegistry } from '../handler'
-import { MessageType } from '../handler/handler'
-import { BUS_SYMBOLS } from '../bus-symbols'
-import { EventEmitter } from 'events'
->>>>>>> 2fad7341
 
 export const RETRY_LIMIT = 10
-
-/**
- * How long to wait for the next message
- */
-export const RECEIVE_TIMEOUT_MS = 1000
 
 export interface InMemoryMessage {
   /**
@@ -33,7 +20,7 @@
   /**
    * The body of the message that was sent by the consumer
    */
-  payload: MessageType
+  payload: Message
 }
 
 /**
@@ -41,35 +28,18 @@
  * are kept in memory and hence will be wiped when the application or host restarts.
  *
  * There are however legitimate uses for in-memory queues such as decoupling of non-mission
- * critical code inside of larger applications; so use at your own discresion.
+ * critical code inside of larger applications; so use at your own discretion.
  */
 export class MemoryQueue implements Transport<InMemoryMessage> {
 
   private queue: TransportMessage<InMemoryMessage>[] = []
-  private queuePushed: EventEmitter = new EventEmitter()
   private deadLetterQueue: TransportMessage<InMemoryMessage>[] = []
   private messagesWithHandlers: { [key: string]: {} }
 
-<<<<<<< HEAD
   async initialize (): Promise<void> {
     this.messagesWithHandlers = {}
     handlerRegistry
       .getMessageNames()
-=======
-  constructor (
-    @inject(LOGGER_SYMBOLS.Logger) private readonly logger: Logger,
-    @inject(BUS_SYMBOLS.HandlerRegistry)
-      private readonly handlerRegistry: HandlerRegistry
-  ) {
-  }
-
-  async initialize (): Promise<void> {
-    this.messagesWithHandlers = {}
-    this.handlerRegistry.messageSubscriptions
-      .filter(subscription => !!subscription.messageType)
-      .map(subscription => subscription.messageType!)
-      .map(ctor => new ctor().$name)
->>>>>>> 2fad7341
       .forEach(messageName => this.messagesWithHandlers[messageName] = {})
   }
 
@@ -87,7 +57,10 @@
     this.addToQueue(command, messageOptions)
   }
 
-<<<<<<< HEAD
+  async fail (): Promise<void> {
+    // TODO
+  }
+
   async readNextMessage (): Promise<TransportMessage<InMemoryMessage> | undefined> {
     getLogger().debug('Reading next message', { queueSize: this.queue.length })
     const availableMessages = this.queue.filter(m => !m.raw.inFlight)
@@ -96,49 +69,10 @@
       getLogger().debug('No messages available in queue')
       return undefined
     }
-=======
-  async fail (transportMessage: TransportMessage<unknown>): Promise<void> {
-    await this.sendToDeadLetterQueue(transportMessage as TransportMessage<InMemoryMessage>)
-  }
->>>>>>> 2fad7341
 
-  async readNextMessage (): Promise<TransportMessage<InMemoryMessage> | undefined> {
-    this.logger.debug('Reading next message', { depth: this.depth, numberMessagesVisible: this.numberMessagesVisible })
-    return new Promise<TransportMessage<InMemoryMessage> | undefined>(resolve => {
-      const onMessageEmitted = () => {
-        unsubscribeEmitter()
-        clearTimeout(timeoutToken)
-        resolve(getNextMessage())
-      }
-      this.queuePushed.on('pushed', onMessageEmitted)
-      const unsubscribeEmitter = () => this.queuePushed.off('pushed', onMessageEmitted)
-
-      // Immediately returns the next available message, or undefined if none are available
-      const getNextMessage = () => {
-        const availableMessages = this.queue.filter(m => !m.raw.inFlight)
-        if (availableMessages.length === 0) {
-          this.logger.debug('No messages available in queue')
-          return
-        }
-
-        const message = availableMessages[0]
-        message.raw.inFlight = true
-        return message
-      }
-
-      const timeoutToken = setTimeout(() => {
-        unsubscribeEmitter()
-        resolve()
-      }, RECEIVE_TIMEOUT_MS)
-
-      const nextMessage = getNextMessage()
-      if (nextMessage) {
-        unsubscribeEmitter()
-        clearTimeout(timeoutToken)
-        resolve(nextMessage)
-      }
-      // Else wait for the timeout (empty return) or emitted event to return
-    })
+    const message = availableMessages[0]
+    message.raw.inFlight = true
+    return message
   }
 
   async deleteMessage (message: TransportMessage<InMemoryMessage>): Promise<void> {
@@ -160,30 +94,8 @@
     }
   }
 
-  addToQueue (message: MessageType, messageOptions: MessageAttributes = new MessageAttributes()): void {
-    const isBusMessage = message instanceof Message
-    if (!isBusMessage || this.messagesWithHandlers[(message as Message).$name]) {
-      const transportMessage = toTransportMessage(message, messageOptions, false)
-      this.queue.push(transportMessage)
-      this.queuePushed.emit('pushed')
-      this.logger.debug('Added message to queue', { message, queueSize: this.queue.length })
-    } else {
-      this.logger.warn('Message was not sent as it has no registered handlers', { message })
-    }
-  }
-
-  /**
-   * Gets the queue depth, which is the number of messages both queued and in flight
-   */
   get depth (): number {
     return this.queue.length
-  }
-
-  /**
-   * Gets the number of messages in the queue, excluding those in flight
-   */
-  get numberMessagesVisible (): number {
-    return this.queue.filter(m => !m.raw.inFlight).length
   }
 
   get deadLetterQueueDepth (): number {
@@ -191,16 +103,9 @@
   }
 
   private async sendToDeadLetterQueue (message: TransportMessage<InMemoryMessage>): Promise<void> {
-    this.deadLetterQueue.push({
-      ...message,
-      raw: {
-        ...message.raw,
-        inFlight: false
-      }
-    })
+    this.deadLetterQueue.push(message)
     await this.deleteMessage(message)
   }
-<<<<<<< HEAD
 
   private addToQueue (message: Message, messageOptions: MessageAttributes = { attributes: {}, stickyAttributes: {} }): void {
     if (this.messagesWithHandlers[message.$name]) {
@@ -211,19 +116,17 @@
       getLogger().warn('Message was not sent as it has no registered handlers', { message })
     }
   }
-=======
->>>>>>> 2fad7341
 }
 
-export const toTransportMessage = (
-  message: MessageType,
-  messageAttributes: MessageAttributes,
+function toTransportMessage (
+  message: Message,
+  messageOptions: MessageAttributes,
   isProcessing: boolean
-): TransportMessage<InMemoryMessage> => {
+): TransportMessage<InMemoryMessage> {
   return {
     id: undefined,
     domainMessage: message,
-    attributes: messageAttributes,
+    attributes: messageOptions,
     raw: {
       seenCount: 0,
       payload: message,
