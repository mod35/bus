<<<<<<< HEAD
import { Command, Event, Message, MessageAttributes } from '@node-ts/bus-messages'
import { handlerRegistry } from '../handler'
import { Handler } from '../handler/handler'
import { Serializer, setSerializer } from '../serialization'
import { MemoryQueue, Transport } from '../transport'
import { ClassConstructor, setLogger, Logger } from '../util'
import { ServiceBus } from './service-bus'
import { Persistence, Workflow, WorkflowState } from '../workflow'
import { workflowRegistry } from '../workflow/registry/workflow-registry'
import { setPersistence } from '../workflow/persistence/persistence'
import { BusAlreadyInitialized, BusNotInitialized } from './error'
import { HookAction, HookCallback } from './bus-hooks'

let serviceBus: ServiceBus | undefined
const getServiceBus = () => {
  if (!serviceBus) {
    throw new BusNotInitialized()
  }

  return serviceBus
}
=======
import { Event, Command, MessageAttributes, Message } from '@node-ts/bus-messages'
>>>>>>> 2fad7341

export enum BusState {
  Starting = 'starting',
  Started = 'started',
  Stopping = 'stopping',
  Stopped = 'stopped'
}

<<<<<<< HEAD
class BusConfiguration {

  private configuredTransport: Transport | undefined
  private concurrency = 1

  /**
   * Initializes the bus with the provided configuration
   */
  async initialize (): Promise<void> {
    await workflowRegistry.initialize()

    const transport = this.configuredTransport || new MemoryQueue()
    if (transport.initialize) {
      await transport.initialize(handlerRegistry)
    }
    serviceBus = new ServiceBus(transport, this.concurrency)
  }

  /**
   * Register a handler for a specific message type. When Bus is initialized it will configure
   * the transport to subscribe to this type of message and upon receipt will forward the message
   * through to the provided message handler
   */
  withHandler<MessageType extends Message> (
    messageType: ClassConstructor<MessageType>,
    messageHandler: Handler<MessageType>
  ): this {
    if (!!serviceBus) {
      throw new BusAlreadyInitialized()
    }

    handlerRegistry.register(
      messageType,
      messageHandler
    )
    return this
  }

  /**
   * Register a workflow definition so that all of the messages it depends on will be subscribed to
   * and forwarded to the handlers inside the workflow
   */
  withWorkflow<TWorkflowState extends WorkflowState> (workflow: Workflow<TWorkflowState>): this {
    if (!!serviceBus) {
      throw new BusAlreadyInitialized()
    }

    workflowRegistry.register(
      workflow
    )
    return this
  }

  /**
   * Configures Bus to use a different transport than the default MemoryQueue
   */
  withTransport (transportConfiguration: Transport): this {
    if (!!serviceBus) {
      throw new BusAlreadyInitialized()
    }

    this.configuredTransport = transportConfiguration
    return this
  }

  /**
   * Configures Bus to use a different logging provider than the default console logger
   */
  withLogger (loggerConfiguration: Logger): this {
    if (!!serviceBus) {
      throw new BusAlreadyInitialized()
    }

    setLogger(loggerConfiguration)
    return this
  }

  /**
   * Configures Bus to use a different serialization provider. The provider is responsible for
   * transforming messages to/from a serialized representation, as well as ensuring all object
   * properties are a strong type
   */
  withSerializer (serializerConfiguration: Serializer): this {
    if (!!serviceBus) {
      throw new BusAlreadyInitialized()
    }

    setSerializer(serializerConfiguration)
    return this
  }

  /**
   * Configures Bus to use a different persistence provider than the default InMemoryPersistence provider.
   * This is used to persist workflow data and is unused if not using workflows.
   */
  withPersistence (persistence: Persistence): this {
    if (!!serviceBus) {
      throw new BusAlreadyInitialized()
    }

    setPersistence(persistence)
    return this
  }

  /**
   * Sets the message handling concurrency beyond the default value of 1, which will increase the number of messages
   * handled in parallel.
   */
  withConcurrency (concurrency: number): this {
    if (concurrency < 1) {
      throw new Error('Invalid concurrency setting. Must be set to 1 or greater')
    }

    this.concurrency = concurrency
    return this
  }
}

export class Bus {
  private constructor () {
  }

  /**
   * Configures the Bus prior to use
   */
  static configure (): BusConfiguration {
    if (!!serviceBus) {
      throw new BusAlreadyInitialized()
    }
    return new BusConfiguration()
  }
=======
export type HookAction = 'send' | 'publish' | 'error'

export type StandardHookCallback = (
  message: Message, messageAttributes?: MessageAttributes
) => Promise<void> | void

export type ErrorHookCallback = (
  message: Message, error: Error, messageAttributes?: MessageAttributes
) => Promise<void> | void

export type HookCallback = StandardHookCallback | ErrorHookCallback


export interface Bus {
  /**
   * Fetches the state of the message read and processing loop
   */
  state: BusState

  /**
   * The number of running parallel workers that are processing the application queue
   */
  runningParallelWorkerCount: number
>>>>>>> 2fad7341

  /**
   * Publishes an event onto the bus. Any subscribers of this event will receive a copy of it.
   */
<<<<<<< HEAD
  static async publish<EventType extends Event> (event: EventType, messageOptions?: Partial<MessageAttributes>): Promise<void> {
    return getServiceBus().publish(event,  messageOptions)
  }
=======
  publish<EventType extends Event> (event: EventType, messageOptions?: MessageAttributes): Promise<void>
>>>>>>> 2fad7341

  /**
   * Sends a command onto the bus. There should be exactly one subscriber of this command type who can
   * process it and perform the requested action.
   */
<<<<<<< HEAD
  static async send<CommandType extends Command> (command: CommandType, messageOptions?: Partial<MessageAttributes>): Promise<void> {
    return getServiceBus().send(command,  messageOptions)
  }

  /**
   * For applications that handle messages, start reading messages off the underlying queue and process them.
   */
  static async start (): Promise<void> {
    return getServiceBus().start()
  }

  /**
   * For applications that handle messages, stop reading messages from the underlying queue.
   */
  static async stop (): Promise<void> {
    return getServiceBus().stop()
  }

  /**
   * Stops the Bus and releases any connections from the underlying queue transport
   */
  static async dispose (): Promise<void> {
    return getServiceBus().dispose()
  }

  /**
   * Get the current message handling state of the Bus
   */
  static get state(): BusState {
    return getServiceBus().state
  }

  /**
   * Registers a @param callback function that is invoked for every instance of @param action occurring
   * @template TransportMessageType - The raw message type returned from the transport that will be passed to the hooks
   */
  static on<TransportMessageType = unknown> (action: HookAction, callback: HookCallback<TransportMessageType>): void {
    return getServiceBus().on(action, callback)
  }

  /**
   * Deregisters a @param callback function from firing when an @param action occurs
   * @template TransportMessageType - The raw message type returned from the transport that will be passed to the hooks
   */
  static off<TransportMessageType = unknown> (action: HookAction, callback: HookCallback<TransportMessageType>): void {
    return getServiceBus().off(action, callback)
  }
=======
  send<CommandType extends Command> (command: CommandType, messageOptions?: MessageAttributes): Promise<void>

  /**
   * Immediately fail the message of the current receive context and deliver it to the dead letter queue
   * (if configured). It will not be retried Any processing of the message by a different handler on the
   * same service instance will still process it.
   */
  fail (): Promise<void>

  /**
   * For applications that handle messages, start reading messages off the underlying queue and process them.
   */
  start (): Promise<void>

  /**
   * For  applications that handle messages, stop reading messages from the underlying queue.
   */
  stop (): Promise<void>

  /**
   * Registers a @param callback function that is invoked for every instance of @param action occuring
   */
  on (action: HookAction, callback: HookCallback): void

  /**
   * Deregisters a @param callback function from firing when an @param action occurs
   */
  off (action: HookAction, callback: HookCallback): void
>>>>>>> 2fad7341
}<|MERGE_RESOLUTION|>--- conflicted
+++ resolved
@@ -1,4 +1,3 @@
-<<<<<<< HEAD
 import { Command, Event, Message, MessageAttributes } from '@node-ts/bus-messages'
 import { handlerRegistry } from '../handler'
 import { Handler } from '../handler/handler'
@@ -20,9 +19,6 @@
 
   return serviceBus
 }
-=======
-import { Event, Command, MessageAttributes, Message } from '@node-ts/bus-messages'
->>>>>>> 2fad7341
 
 export enum BusState {
   Starting = 'starting',
@@ -31,7 +27,6 @@
   Stopped = 'stopped'
 }
 
-<<<<<<< HEAD
 class BusConfiguration {
 
   private configuredTransport: Transport | undefined
@@ -163,49 +158,19 @@
     }
     return new BusConfiguration()
   }
-=======
-export type HookAction = 'send' | 'publish' | 'error'
-
-export type StandardHookCallback = (
-  message: Message, messageAttributes?: MessageAttributes
-) => Promise<void> | void
-
-export type ErrorHookCallback = (
-  message: Message, error: Error, messageAttributes?: MessageAttributes
-) => Promise<void> | void
-
-export type HookCallback = StandardHookCallback | ErrorHookCallback
-
-
-export interface Bus {
-  /**
-   * Fetches the state of the message read and processing loop
-   */
-  state: BusState
-
-  /**
-   * The number of running parallel workers that are processing the application queue
-   */
-  runningParallelWorkerCount: number
->>>>>>> 2fad7341
 
   /**
    * Publishes an event onto the bus. Any subscribers of this event will receive a copy of it.
    */
-<<<<<<< HEAD
-  static async publish<EventType extends Event> (event: EventType, messageOptions?: Partial<MessageAttributes>): Promise<void> {
+  static async publish<EventType extends Event> (event: EventType, messageOptions?: MessageAttributes): Promise<void> {
     return getServiceBus().publish(event,  messageOptions)
   }
-=======
-  publish<EventType extends Event> (event: EventType, messageOptions?: MessageAttributes): Promise<void>
->>>>>>> 2fad7341
 
   /**
    * Sends a command onto the bus. There should be exactly one subscriber of this command type who can
    * process it and perform the requested action.
    */
-<<<<<<< HEAD
-  static async send<CommandType extends Command> (command: CommandType, messageOptions?: Partial<MessageAttributes>): Promise<void> {
+  static async send<CommandType extends Command> (command: CommandType, messageOptions?: MessageAttributes): Promise<void> {
     return getServiceBus().send(command,  messageOptions)
   }
 
@@ -252,34 +217,4 @@
   static off<TransportMessageType = unknown> (action: HookAction, callback: HookCallback<TransportMessageType>): void {
     return getServiceBus().off(action, callback)
   }
-=======
-  send<CommandType extends Command> (command: CommandType, messageOptions?: MessageAttributes): Promise<void>
-
-  /**
-   * Immediately fail the message of the current receive context and deliver it to the dead letter queue
-   * (if configured). It will not be retried Any processing of the message by a different handler on the
-   * same service instance will still process it.
-   */
-  fail (): Promise<void>
-
-  /**
-   * For applications that handle messages, start reading messages off the underlying queue and process them.
-   */
-  start (): Promise<void>
-
-  /**
-   * For  applications that handle messages, stop reading messages from the underlying queue.
-   */
-  stop (): Promise<void>
-
-  /**
-   * Registers a @param callback function that is invoked for every instance of @param action occuring
-   */
-  on (action: HookAction, callback: HookCallback): void
-
-  /**
-   * Deregisters a @param callback function from firing when an @param action occurs
-   */
-  off (action: HookAction, callback: HookCallback): void
->>>>>>> 2fad7341
 }