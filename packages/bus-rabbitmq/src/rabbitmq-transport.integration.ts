--- conflicted
+++ resolved
@@ -1,35 +1,11 @@
 import { RabbitMqTransport } from './rabbitmq-transport'
-<<<<<<< HEAD
-import { TestEvent, TestCommand, testCommandHandler } from '../test'
-import { Connection, Channel, Message as RabbitMqMessage, connect } from 'amqplib'
+import { TestEvent, TestCommand, testCommandHandler, TestPoisonedMessage, TestFailMessage } from '../test'
+import { Connection, Channel, Message as RabbitMqMessage, connect, ConsumeMessage } from 'amqplib'
 import { TransportMessage, Bus, Logger } from '@node-ts/bus-core'
 import { RabbitMqTransportConfiguration } from './rabbitmq-transport-configuration'
 import * as faker from 'faker'
 import { MessageAttributes } from '@node-ts/bus-messages'
-import { Mock } from 'typemoq'
-=======
-import {
-  TestContainer,
-  TestEvent,
-  TestCommand,
-  TestCommandHandler,
-  TestPoisonedMessageHandler,
-  TestPoisonedMessage,
-  HANDLE_CHECKER,
-  HandleChecker,
-  TestFailMessageHandler,
-  TestFailMessage
-} from '../test'
-import { BUS_RABBITMQ_INTERNAL_SYMBOLS, BUS_RABBITMQ_SYMBOLS } from './bus-rabbitmq-symbols'
-import { Connection, Channel, Message as RabbitMqMessage, ConsumeMessage } from 'amqplib'
-import { TransportMessage, BUS_SYMBOLS, ApplicationBootstrap, Bus } from '@node-ts/bus-core'
-import { RabbitMqTransportConfiguration } from './rabbitmq-transport-configuration'
-import * as faker from 'faker'
-import { MessageAttributes } from '@node-ts/bus-messages'
-import { TestSystemMessage } from '../test/test-system-message'
-import { TestSystemMessageHandler } from '../test/test-system-message-handler'
-import { Mock, IMock, It, Times } from 'typemoq'
->>>>>>> 2fad7341
+import { It, Mock, Times } from 'typemoq'
 
 export async function sleep (timeoutMs: number): Promise<void> {
   return new Promise(resolve => setTimeout(resolve, timeoutMs))
@@ -45,7 +21,6 @@
   let rabbitMqTransport = new RabbitMqTransport(configuration)
   let connection: Connection
   let channel: Channel
-<<<<<<< HEAD
 
   beforeAll(async () => {
     await Bus.configure()
@@ -56,33 +31,6 @@
 
     connection = await connect(configuration.connectionString)
     channel = await connection.createChannel()
-=======
-  let container: TestContainer
-  let bootstrap: ApplicationBootstrap
-  let handleChecker: IMock<HandleChecker>
-
-  beforeAll(async () => {
-    handleChecker = Mock.ofType<HandleChecker>()
-    container = new TestContainer()
-    container.bind(HANDLE_CHECKER).toConstantValue(handleChecker.object)
-    container.bind(BUS_RABBITMQ_SYMBOLS.TransportConfiguration).toConstantValue(configuration)
-    bus = container.get(BUS_SYMBOLS.Bus)
-    sut = container.get(BUS_SYMBOLS.Transport)
-
-    bootstrap = container.get<ApplicationBootstrap>(BUS_SYMBOLS.ApplicationBootstrap)
-    bootstrap.registerHandler(TestCommandHandler)
-    bootstrap.registerHandler(TestSystemMessageHandler)
-    bootstrap.registerHandler(TestPoisonedMessageHandler)
-    bootstrap.registerHandler(TestFailMessageHandler)
-
-    const connectionFactory = container.get<() => Promise<Connection>>(BUS_RABBITMQ_INTERNAL_SYMBOLS.AmqpFactory)
-    connection = await connectionFactory()
-    channel = await connection.createChannel()
-
-    await channel.assertExchange(TestSystemMessage.NAME, 'fanout', { durable: true })
-
-    await bootstrap.initialize(container)
->>>>>>> 2fad7341
   })
 
   afterAll(async () => {
@@ -115,7 +63,7 @@
       const poisonedMessage = new TestPoisonedMessage(faker.random.uuid())
       beforeAll(async () => {
         jest.setTimeout(10000)
-        await bus.publish(poisonedMessage)
+        await Bus.publish(poisonedMessage)
         await new Promise<void>(resolve => {
           const consumerTag = faker.random.uuid()
           channel.consume('dead-letter', msg => {
@@ -233,7 +181,7 @@
       let rawDeadLetter: ConsumeMessage
 
       beforeAll(async () => {
-        await bus.publish(failMessage, new MessageAttributes({ correlationId }))
+        await Bus.publish(failMessage, { correlationId })
         await new Promise<void>(resolve => {
           const consumerTag = faker.random.uuid()
           channel.consume(
