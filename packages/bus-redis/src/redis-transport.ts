--- conflicted
+++ resolved
@@ -24,13 +24,9 @@
  * A Redis transport adapter for @node-ts/bus.
  */
 @injectable()
-<<<<<<< HEAD
-export class RedisMqTransport implements Transport<QueueMessage> {
+export class RedisTransport implements Transport<QueueMessage> {
   private queue: ModestQueue
   private maxRetries: number
-=======
-export class RedisTransport implements Transport<RedisMessage> {
->>>>>>> 9175a966
 
   /**
    * Where we store the subscription keys. When a message is published on the bus
