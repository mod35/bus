--- conflicted
+++ resolved
@@ -1,11 +1,7 @@
 {
   "name": "@node-ts/bus-sqs",
   "description": "An AWS SQS transport adapter for @node-ts/bus-core.",
-<<<<<<< HEAD
   "version": "1.0.0-alpha.0",
-=======
-  "version": "0.5.6",
->>>>>>> 2fad7341
   "license": "MIT",
   "main": "./dist/index.js",
   "types": "./dist/index.d.ts",
@@ -26,11 +22,7 @@
     "uuid": "^3.3.2"
   },
   "devDependencies": {
-<<<<<<< HEAD
     "@node-ts/bus-core": "^1.0.0-alpha.0",
-=======
-    "@node-ts/bus-core": "^0.6.4",
->>>>>>> 2fad7341
     "@node-ts/code-standards": "^0.0.10",
     "@node-ts/logger-core": "^0.0.15",
     "@types/amqplib": "^0.5.11",
