{
  "name": "@node-ts/bus-postgres",
  "description": "A Postgres persistence adapter for workflow storage in @node-ts/bus-workflow.",
  "version": "0.5.4",
  "license": "MIT",
  "main": "./dist/index.js",
  "types": "./dist/index.d.ts",
  "repository": "github:node-ts/bus.git",
  "scripts": {
    "clean": "rm -rf dist",
    "build": "tsc --project tsconfig.json --declaration",
    "lint": "tslint --project tsconfig.json 'src/**/*.ts'",
    "lint:fix": "yarn lint --fix"
  },
  "publishConfig": {
    "access": "public"
  },
  "dependencies": {
<<<<<<< HEAD
    "@node-ts/bus-messages": "^0.1.10",
    "pg": "^7.9.0",
=======
    "@node-ts/bus-core": "^0.6.4",
    "@node-ts/bus-messages": "^0.3.1",
    "pg": "^8.2.1",
>>>>>>> 2fad7341
    "tslib": "^1.9.3",
    "uuid": "^3.3.2"
  },
  "devDependencies": {
<<<<<<< HEAD
    "@node-ts/bus-core": "^1.0.0-alpha.0",
    "@node-ts/bus-workflow": "^0.4.9",
=======
    "@node-ts/bus-workflow": "^0.6.4",
>>>>>>> 2fad7341
    "@node-ts/code-standards": "^0.0.10",
    "@node-ts/logger-core": "^0.0.13",
    "@types/amqplib": "^0.5.11",
    "@types/pg": "^7.14.3",
    "@types/uuid": "^3.4.4",
    "reflect-metadata": "^0.1.13",
    "typemoq": "^2.1.0",
    "typescript": "^3.3.3"
  },
  "peerDependencies": {
    "@node-ts/bus-core": "^1.0.0-alpha.0"
  },
  "keywords": [
    "esb",
    "postgres",
    "typescript",
    "enterprise integration patterns",
    "bus",
    "messaging",
    "microservices",
    "distributed systems",
    "framework",
    "enterprise framework",
    "CQRS",
    "ES",
    "NServiceBus",
    "Mule ESB"
  ]
}<|MERGE_RESOLUTION|>--- conflicted
+++ resolved
@@ -16,24 +16,13 @@
     "access": "public"
   },
   "dependencies": {
-<<<<<<< HEAD
-    "@node-ts/bus-messages": "^0.1.10",
-    "pg": "^7.9.0",
-=======
-    "@node-ts/bus-core": "^0.6.4",
     "@node-ts/bus-messages": "^0.3.1",
     "pg": "^8.2.1",
->>>>>>> 2fad7341
     "tslib": "^1.9.3",
     "uuid": "^3.3.2"
   },
   "devDependencies": {
-<<<<<<< HEAD
-    "@node-ts/bus-core": "^1.0.0-alpha.0",
-    "@node-ts/bus-workflow": "^0.4.9",
-=======
     "@node-ts/bus-workflow": "^0.6.4",
->>>>>>> 2fad7341
     "@node-ts/code-standards": "^0.0.10",
     "@node-ts/logger-core": "^0.0.13",
     "@types/amqplib": "^0.5.11",
